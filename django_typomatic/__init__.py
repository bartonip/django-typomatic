import logging
<<<<<<< HEAD
=======
from pathlib import Path
>>>>>>> 7805360b

from rest_framework import serializers
from rest_framework.fields import empty

from .mappings import mappings, format_mappings

_LOG = logging.getLogger(f"django-typomatic.{__name__}")

# Serializers
__serializers = dict()
# Custom serializers.Field to TS Type mappings
__field_mappings = dict()
# Custom field_name to TS Type overrides
__mapping_overrides = dict()


def ts_field(ts_type: str, context='default'):
    '''
    Any valid Django Rest Framework Serializer Field with this class decorator will
    be added to a list in a __field_mappings dictionary.
    Useful to define the type mapping of custom serializer Fields.
    e.g.
    @ts_field('string')
    class CustomFieldField(serializers.Field):
        def to_internal_value(self, data):
            pass
        def to_representation(self, obj):
            pass
    '''

    def decorator(cls):
        if issubclass(cls, serializers.Field):
            if context not in __field_mappings:
                __field_mappings[context] = dict()
            if cls not in __field_mappings[context]:
                __field_mappings[context][cls] = ts_type
        return cls

    return decorator


def ts_interface(context='default', mapping_overrides=None):
    '''
    Any valid Django Rest Framework Serializers with this class decorator will
    be added to a list in a dictionary.
    Optional parameters:
    'context': Will create separate dictionary keys per context.
        Otherwise, all values will be inserted into a list with a key of 'default'.
    'mapping_overrides': Dictionary of field_names to TS types
        Useful to properly serialize ModelSerializer runtime properties and ReadOnlyFields.
    e.g.
    @ts_interface(context='internal', mapping_overrides={"baz" : "string[]"})
    class Foo(serializers.Serializer):
        bar = serializer.IntegerField()
        baz = serializer.ReadOnlyField(source='baz_property')
    '''

    def decorator(cls):
        if issubclass(cls, serializers.Serializer):
            if context not in __field_mappings:
                __field_mappings[context] = dict()
            if context not in __serializers:
                __serializers[context] = []
            __serializers[context].append(cls)
            if mapping_overrides:
                if context not in __mapping_overrides:
                    __mapping_overrides[context] = dict()
                if cls not in __mapping_overrides[context]:
                    __mapping_overrides[context][cls] = mapping_overrides
        return cls

    return decorator


def __get_trimmed_name(name, trim_serializer_output):
    key = "Serializer"
    return name[:-len(key)] if trim_serializer_output and name.endswith(key) else name


def __map_choices_to_union(field_type, choices):
    '''
    Generates and returns a TS union type for all values in the provided choices OrderedDict
    '''
    if not choices:
        _LOG.warning(f'No choices specified for Serializer Field: {field_type}')
        return 'unknown'

    return ' | '.join(f'"{key}"' if type(key) == str else str(key) for key in choices.keys())


def __map_choices_to_enum(enum_name, field_type, choices):
    '''
    Generates and returns a TS enum for all values in the provided choices OrderedDict
    '''
    if not choices:
        _LOG.warning(f'No choices specified for Serializer Field: {field_type}')
        return 'unknown'

    choices_enum = f"export enum {enum_name} {{\n"
    for key, value in choices.items():
        if type(key) == str:
            choices_enum = choices_enum + f"    {str(value).upper()} = '{key}',\n"
        else:
            choices_enum = choices_enum + f"    {str(value).upper()} = {key},\n"
    choices_enum = choices_enum + "}\n"
    return choices_enum


def __process_field(field_name, field, context, serializer, trim_serializer_output, camelize,
                    enum_choices):
    '''
    Generates and returns a tuple representing the Typescript field name and Type.
    '''
    ts_enum = None
    if hasattr(field, 'child'):
        is_many = True
        field_type = type(field.child)
    elif hasattr(field, 'child_relation'):
        is_many = True
        field_type = type(field.child_relation)
    else:
        is_many = False
        field_type = type(field)
    if field_type in __serializers[context]:
        ts_type = __get_trimmed_name(
            field_type.__name__, trim_serializer_output)
    elif field_type in __field_mappings[context]:
        ts_type = __field_mappings[context].get(field_type, 'unknown')
    elif (context in __mapping_overrides) and (serializer in __mapping_overrides[context]) \
            and field_name in __mapping_overrides[context][serializer]:
        ts_type = __mapping_overrides[context][serializer].get(
            field_name, 'unknown')
    elif field_type == serializers.PrimaryKeyRelatedField:
        ts_type = "number | string"
    elif hasattr(field, 'choices') and enum_choices:
        ts_type = f"{''.join(x.title() for x in field_name.split('_'))}ChoiceEnum"
        ts_enum = __map_choices_to_enum(ts_type, field_type, field.choices)
    elif hasattr(field, 'choices'):
        ts_type = __map_choices_to_union(field_type, field.choices)
    else:
        ts_type = mappings.get(field_type, 'unknown')
    if is_many:
        ts_type += '[]'

    if camelize:
        field_name_components = field_name.split("_")
        field_name = field_name_components[0] + "".join(x.title() for x in field_name_components[1:])

    return field_name, ts_type, ts_enum


def __get_ts_interface_and_enums(serializer, context, trim_serializer_output, camelize, enum_choices, annotations):
    '''
    Generates and returns a Typescript Interface by iterating
    through the serializer fields of the DRF Serializer class
    passed in as a parameter, and mapping them to the appropriate Typescript
    data type.
    '''
    name = __get_trimmed_name(serializer.__name__, trim_serializer_output)
    _LOG.debug(f"Creating interface for {name}")
    fields = []
    if hasattr(serializer, 'get_fields'):
        instance = serializer()
        fields = instance.get_fields().items()
    else:
        fields = serializer._declared_fields.items()
    ts_fields = []
    enums = []
    for key, value in fields:
        ts_property, ts_type, ts_enum = __process_field(
            key, value, context, serializer, trim_serializer_output, camelize, enum_choices)

        if ts_enum is not None:
            enums.append(ts_enum)

        if value.read_only or not value.required:
            ts_property = ts_property + "?"

        if value.allow_null:
            ts_type = ts_type + " | null"

        if annotations:
            annotations_list = __get_annotations(value, ts_type)
            ts_fields.append('\n'.join(annotations_list))

        ts_fields.append(f"    {ts_property}: {ts_type};")
    collapsed_fields = '\n'.join(ts_fields)
    return f'export interface {name} {{\n{collapsed_fields}\n}}\n\n', enums


def __generate_interfaces_and_enums(context, trim_serializer_output, camelize, enum_choices, annotations):
    if context not in __serializers:
        return []
    return [__get_ts_interface_and_enums(serializer, context, trim_serializer_output, camelize,
                                         enum_choices, annotations) for serializer in __serializers[context]]


def __get_enums_and_interfaces_from_generated(interfaces_enums):
    '''
    Get the interfaces and enums from the generated interfaces and enums.
    Works by splitting the tuples into two lists, one for interfaces and one for enums.
    The interfaces are not changed. The enums are compared such that there are no duplicates
    between interfaces. Then the enums are returned in string format with blank lines in between.
    '''
    interfaces, enums = [list(tup) for tup in zip(*interfaces_enums)]
    enums_string = ''
    flat_enums = [item for sublist in enums for item in sublist]
    if any(elem is not None for elem in flat_enums):
        distinct_enums = sorted(list(set(list(filter(lambda x: x is not None, flat_enums)))))
        enums_string = '\n'.join(distinct_enums) + '\n\n'
    return enums_string, interfaces


def __get_annotations(field, ts_type):
    annotations = []
    annotations.append('    /**')
    if field.label:
        annotations.append(f'    * @label {field.label}')

    default = field.default if field.default != empty else None

    if 'string' in ts_type:
        if getattr(field, 'min_length', None):
            annotations.append(f'    * @minLength {field.min_length}')
        if getattr(field, 'max_length', None):
            annotations.append(f'    * @maxLength {field.max_length}')

        if default is not None and 'number | string' not in ts_type:
            annotations.append(f'    * @default "{default}"')

    if 'number' in ts_type:
        if getattr(field, 'min_value', None):
            annotations.append(f'    * @minimum {field.min_value}')
        if getattr(field, 'max_value', None):
            annotations.append(f'    * @maximum {field.max_value}')

        if default is not None:
            annotations.append(f'    * @default {default}')

    field_type = type(field)

    if field_type in format_mappings:
        annotations.append(f'    * @format {format_mappings[field_type]}')

    annotations.append('    */')

    return annotations


def generate_ts(output_path, context='default', trim_serializer_output=False, camelize=False,
                enum_choices=False, annotations=False):
    '''
    When this function is called, a Typescript interface will be generated
    for each DRF Serializer in the serializers dictionary, depending on the
    optional context parameter provided. If the parameter is ignored, all
    serializers in the default value, 'default' will be iterated over and a
    list of Typescript interfaces will be returned via a list comprehension.

    The Typescript interfaces will then be outputted to the file provided.
    '''

    output_path = Path(output_path)
    output_path.parent.mkdir(exist_ok=True, parents=True)

    with open(output_path, 'w') as output_file:
        interfaces_enums = __generate_interfaces_and_enums(context, trim_serializer_output,
                                                           camelize, enum_choices, annotations)
        enums_string, interfaces = __get_enums_and_interfaces_from_generated(interfaces_enums)
        output_file.write(enums_string + ''.join(interfaces))


def get_ts(context='default', trim_serializer_output=False, camelize=False, enum_choices=False, annotations=False):
    '''
    Similar to generate_ts. But rather than outputting the generated
    interfaces to the specified file, will return the generated interfaces
    as a raw string.
    '''
    interfaces_enums = __generate_interfaces_and_enums(context, trim_serializer_output, camelize,
                                                       enum_choices, annotations)
    enums_string, interfaces = __get_enums_and_interfaces_from_generated(interfaces_enums)
    return enums_string + ''.join(interfaces)<|MERGE_RESOLUTION|>--- conflicted
+++ resolved
@@ -1,8 +1,5 @@
 import logging
-<<<<<<< HEAD
-=======
 from pathlib import Path
->>>>>>> 7805360b
 
 from rest_framework import serializers
 from rest_framework.fields import empty
