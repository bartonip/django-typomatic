--- conflicted
+++ resolved
@@ -178,11 +178,7 @@
     return field_name, ts_type, ts_enum, ts_enum_value
 
 
-<<<<<<< HEAD
-def __get_ts_interface_and_enums(serializer, context, trim_serializer_output, camelize, enum_choices, enum_values):
-=======
-def __get_ts_interface_and_enums(serializer, context, trim_serializer_output, camelize, enum_choices, annotations):
->>>>>>> 49e0d68d
+def __get_ts_interface_and_enums(serializer, context, trim_serializer_output, camelize, enum_choices, enum_values, annotations):
     '''
     Generates and returns a Typescript Interface by iterating
     through the serializer fields of the DRF Serializer class
@@ -224,19 +220,11 @@
     return f'export interface {name} {{\n{collapsed_fields}\n}}\n\n', enums
 
 
-<<<<<<< HEAD
-def __generate_interfaces_and_enums(context, trim_serializer_output, camelize, enum_choices, enum_values):
+def __generate_interfaces_and_enums(context, trim_serializer_output, camelize, enum_choices, enum_values, annotations):
     if context not in __serializers:
         return []
     return [__get_ts_interface_and_enums(serializer, context, trim_serializer_output, camelize,
-                                         enum_choices, enum_values) for serializer in __serializers[context]]
-=======
-def __generate_interfaces_and_enums(context, trim_serializer_output, camelize, enum_choices, annotations):
-    if context not in __serializers:
-        return []
-    return [__get_ts_interface_and_enums(serializer, context, trim_serializer_output, camelize,
-                                         enum_choices, annotations) for serializer in __serializers[context]]
->>>>>>> 49e0d68d
+                                         enum_choices, enum_values, annotations) for serializer in __serializers[context]]
 
 
 def __get_enums_and_interfaces_from_generated(interfaces_enums):
@@ -292,11 +280,7 @@
 
 
 def generate_ts(output_path, context='default', trim_serializer_output=False, camelize=False,
-<<<<<<< HEAD
-                enum_choices=False, enum_values=False):
-=======
-                enum_choices=False, annotations=False):
->>>>>>> 49e0d68d
+                enum_choices=False, enum_values=False, annotations=False):
     '''
     When this function is called, a Typescript interface will be generated
     for each DRF Serializer in the serializers dictionary, depending on the
@@ -312,30 +296,18 @@
 
     with open(output_path, 'w') as output_file:
         interfaces_enums = __generate_interfaces_and_enums(context, trim_serializer_output,
-<<<<<<< HEAD
-                                                           camelize, enum_choices, enum_values)
-=======
-                                                           camelize, enum_choices, annotations)
->>>>>>> 49e0d68d
+                                                           camelize, enum_choices, enum_values, annotations)
         enums_string, interfaces = __get_enums_and_interfaces_from_generated(interfaces_enums)
         output_file.write(enums_string + ''.join(interfaces))
 
 
-<<<<<<< HEAD
-def get_ts(context='default', trim_serializer_output=False, camelize=False, enum_choices=False, enum_values=False):
-=======
-def get_ts(context='default', trim_serializer_output=False, camelize=False, enum_choices=False, annotations=False):
->>>>>>> 49e0d68d
+def get_ts(context='default', trim_serializer_output=False, camelize=False, enum_choices=False, enum_values=False, annotations=False):
     '''
     Similar to generate_ts. But rather than outputting the generated
     interfaces to the specified file, will return the generated interfaces
     as a raw string.
     '''
     interfaces_enums = __generate_interfaces_and_enums(context, trim_serializer_output, camelize,
-<<<<<<< HEAD
-                                                       enum_choices, enum_values)
-=======
-                                                       enum_choices, annotations)
->>>>>>> 49e0d68d
+                                                       enum_choices, enum_values, annotations)
     enums_string, interfaces = __get_enums_and_interfaces_from_generated(interfaces_enums)
     return enums_string + ''.join(interfaces)