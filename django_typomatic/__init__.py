--- conflicted
+++ resolved
@@ -1,8 +1,7 @@
 import logging
-<<<<<<< HEAD
 from pathlib import Path
-=======
->>>>>>> e3fa7cfc
+
+from .mappings import mappings
 
 from rest_framework import serializers
 from rest_framework.fields import empty
