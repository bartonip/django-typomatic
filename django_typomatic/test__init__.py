import io
import pytest
from rest_framework import serializers
from django.db import models
from unittest.mock import patch, mock_open, MagicMock
from . import ts_interface, generate_ts, get_ts


@ts_interface(context='internal')
class FooSerializer(serializers.Serializer):
    some_field = serializers.ListField(child=serializers.IntegerField())
    another_field = serializers.CharField()
    null_field = serializers.CharField(allow_null=True)


@ts_interface(context='internal')
class BarSerializer(serializers.Serializer):
    foo = FooSerializer()
    foos = FooSerializer(many=True)
    bar_field = serializers.CharField()


@ts_interface(context='external')
class OtherSerializer(serializers.Serializer):
    field = serializers.IntegerField()


@ts_interface(context='choice')
class OtherSerializer(serializers.Serializer):
    field = serializers.IntegerField()


@ts_interface(context='annotations')
class OtherSerializer(serializers.Serializer):
    text_field = serializers.CharField(min_length=10, max_length=100, label='Huge Text Field')
    number_field = serializers.IntegerField(min_value=1, max_value=50)
    email_field = serializers.EmailField()
    date_field = serializers.DateField()
    datetime_field = serializers.DateTimeField()
    time_field = serializers.TimeField()
    uuid_field = serializers.UUIDField()
    url_field = serializers.URLField(default='https://google.com')
    float_field = serializers.FloatField()


class ActionType(models.TextChoices):
    ACTION1 = "Action1", ("Action1")
    ACTION2 = "Action2", ("Action2")
    ACTION3 = "Action3", ("Action3")


class NumberType(models.IntegerChoices):
    LOW = 1
    MEDIUM = 2
    HIGH = 3


@ts_interface('choices')
class ChoiceSerializer(serializers.Serializer):
    action = serializers.ChoiceField(choices=ActionType.choices)
    num = serializers.ChoiceField(choices=NumberType.choices)


@ts_interface('enumChoices')
class EnumChoiceSerializer(serializers.Serializer):
    action = serializers.ChoiceField(choices=ActionType.choices)
    num = serializers.ChoiceField(choices=NumberType.choices)


def test_get_ts():
    expected = """export interface FooSerializer {
    some_field: number[];
    another_field: string;
    null_field: string | null;
}

export interface BarSerializer {
    foo: FooSerializer;
    foos: FooSerializer[];
    bar_field: string;
}

"""
    interfaces = get_ts('internal')
    assert interfaces == expected


def test_exclude_serializer():
    expected = """export interface Foo {
    some_field: number[];
    another_field: string;
    null_field: string | null;
}

export interface Bar {
    foo: Foo;
    foos: Foo[];
    bar_field: string;
}

"""
    interfaces = get_ts('internal', trim_serializer_output=True)
    assert interfaces == expected


def test_camlize():
    expected = """export interface FooSerializer {
    someField: number[];
    anotherField: string;
    nullField: string | null;
}

export interface BarSerializer {
    foo: FooSerializer;
    foos: FooSerializer[];
    barField: string;
}

"""
    interfaces = get_ts('internal', camelize=True)
    assert interfaces == expected


def test_choices():
    expected = """export interface ChoiceSerializer {
    action: "Action1" | "Action2" | "Action3";
    num: 1 | 2 | 3;
}

"""
    interfaces = get_ts('choices')
    assert interfaces == expected


def test_choices_enum():
    expected = """export enum ActionChoiceEnum {
    ACTION1 = 'Action1',
    ACTION2 = 'Action2',
    ACTION3 = 'Action3',
}

export enum NumChoiceEnum {
    LOW = 1,
    MEDIUM = 2,
    HIGH = 3,
}


export interface EnumChoiceSerializer {
    action: ActionChoiceEnum;
    num: NumChoiceEnum;
}

"""
    interfaces = get_ts('enumChoices', enum_choices=True)
    assert interfaces == expected


<<<<<<< HEAD
def test_choices_enum_values():
    expected = """export enum ActionChoiceEnum {
    ACTION1 = 'Action1',
    ACTION2 = 'Action2',
    ACTION3 = 'Action3',
}

export enum ActionChoiceEnumValues {
    Action1 = 'Action1',
    Action2 = 'Action2',
    Action3 = 'Action3',
}

export enum NumChoiceEnum {
    LOW = 1,
    MEDIUM = 2,
    HIGH = 3,
}


export interface EnumChoiceSerializer {
    action: ActionChoiceEnum;
    num: NumChoiceEnum;
}

"""
    interfaces = get_ts('enumChoices', enum_choices=True, enum_values=True)
=======
def test_annotations():
    expected = """export interface OtherSerializer {
    /**
    * @label Huge Text Field
    * @minLength 10
    * @maxLength 100
    */
    text_field: string;
    /**
    * @minimum 1
    * @maximum 50
    */
    number_field: number;
    /**
    * @format email
    */
    email_field: string;
    /**
    * @format date
    */
    date_field: string;
    /**
    * @format date-time
    */
    datetime_field: string;
    /**
    * @format time
    */
    time_field: string;
    /**
    * @format uuid
    */
    uuid_field: string;
    /**
    * @default "https://google.com"
    * @format url
    */
    url_field?: string;
    /**
    * @format double
    */
    float_field: number;
}

"""
    interfaces = get_ts('annotations', annotations=True)
>>>>>>> ad487967
    assert interfaces == expected<|MERGE_RESOLUTION|>--- conflicted
+++ resolved
@@ -156,7 +156,6 @@
     assert interfaces == expected
 
 
-<<<<<<< HEAD
 def test_choices_enum_values():
     expected = """export enum ActionChoiceEnum {
     ACTION1 = 'Action1',
@@ -184,7 +183,9 @@
 
 """
     interfaces = get_ts('enumChoices', enum_choices=True, enum_values=True)
-=======
+    assert interfaces == expected
+
+
 def test_annotations():
     expected = """export interface OtherSerializer {
     /**
@@ -231,5 +232,4 @@
 
 """
     interfaces = get_ts('annotations', annotations=True)
->>>>>>> ad487967
-    assert interfaces == expected+    assert interfaces == expected
